-- | Monadic Stream Functions are synchronized stream functions
-- with side effects.
module Data.MonadicStreamFunction
  ( module Control.Arrow
  , module X
  )
 where

-- External

import Control.Arrow

<<<<<<< HEAD
count :: (Num n, Monad m) => MStreamF m a n
count = arr (const (Sum 1)) >>> sum >>> arr getSum
=======
-- Internal
>>>>>>> c1173223

import Data.MonadicStreamFunction.Core        as X
import Data.MonadicStreamFunction.Util        as X

-- Internal (Instances)

import Data.MonadicStreamFunction.ArrowChoice ()
import Data.MonadicStreamFunction.ArrowLoop   ()
import Data.MonadicStreamFunction.ArrowPlus   ()<|MERGE_RESOLUTION|>--- conflicted
+++ resolved
@@ -10,12 +10,7 @@
 
 import Control.Arrow
 
-<<<<<<< HEAD
-count :: (Num n, Monad m) => MStreamF m a n
-count = arr (const (Sum 1)) >>> sum >>> arr getSum
-=======
 -- Internal
->>>>>>> c1173223
 
 import Data.MonadicStreamFunction.Core        as X
 import Data.MonadicStreamFunction.Util        as X
