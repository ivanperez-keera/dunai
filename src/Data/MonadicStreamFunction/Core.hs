--- conflicted
+++ resolved
@@ -106,11 +106,7 @@
 
 -- | Apply a monadic transformation to every element of the input stream.
 --
-<<<<<<< HEAD
--- Generalisation of 'arr' from 'Arrow' to stream functions with monads.
-=======
 -- Generalisation of 'arr' from 'Arrow' to monadic functions.
->>>>>>> c98e7f1a
 arrM :: Monad m => (a -> m b) -> MSF m a b
 arrM f = go
   where go = MSF $ \a -> do
@@ -248,13 +244,10 @@
 -- | Run an 'MSF' indefinitely passing a unit-carrying input stream.
 -- A more high-level approach to this would be the use of 'MaybeT'
 -- in 'Control.Monad.Trans.MSF.Maybe'.
-<<<<<<< HEAD
-=======
 -- | Run an MSF indefinitely passing a unit-carrying input stream.
 
 -- TODO: A more high-level approach to this would be the use of MaybeT in
 -- Control.Monad.Trans.MSF.Maybe
->>>>>>> c98e7f1a
 reactimateB :: Monad m => MSF m () Bool -> m ()
 reactimateB sf = do
   (b, sf') <- unMSF sf ()
