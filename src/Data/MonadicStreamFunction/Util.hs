module Data.MonadicStreamFunction.Util where

-- External
import Control.Applicative
import Control.Arrow
import Control.Category
import Control.Monad
import Control.Monad.Base
import Data.Monoid
import Prelude hiding (id, (.))

-- Internal
import Data.MonadicStreamFunction.Core
import Data.VectorSpace

-- * Useful aliases
type MStream m a = MSF m () a
type MSink   m a = MSF m a ()


-- * Stateful accumulation

accumulateWith :: Monad m => (a -> s -> s) -> s -> MSF m a s
accumulateWith f s0 = feedback s0 $ arr g
  where
    g (a, s) = let s' = f a s in (s', s')

-- ** Accumulation for monoids

mappendS :: (Monoid n, Monad m) => MSF m n n
mappendS = mappendFrom mempty
{-# INLINE mappendS #-}

mappendFrom :: (Monoid n, Monad m) => n -> MSF m n n
mappendFrom = accumulateWith mappend

-- ** Accumulation for VectorSpace instances

sumFrom :: (RModule v, Monad m) => v -> MSF m v v
sumFrom = accumulateWith (^+^)

sumS :: (RModule v, Monad m) => MSF m v v
sumS = sumFrom zeroVector

count :: (Num n, Monad m) => MSF m a n
count = arr (const 1) >>> accumulateWith (+) 0

-- * Generating Signals

unfold :: Monad m => (a -> (b,a)) -> a -> MSF m () b
unfold f a = MSF $ \_ -> let (b,a') = f a in b `seq` return (b, unfold f a')
-- unfold f x = feedback x (arr (snd >>> f))

repeatedly :: Monad m => (a -> a) -> a -> MSF m () a
repeatedly f = repeatedly'
 where repeatedly' a = MSF $ \() -> let a' = f a in a' `seq` return (a, repeatedly' a')
-- repeatedly f x = feedback x (arr (f >>> \x -> (x,x)))

<<<<<<< HEAD
-- * Analogues of map and concat
=======
-- * Analogues of map and fmap
>>>>>>> 1b615c0e

mapMSF :: Monad m => MSF m a b -> MSF m [a] [b]
mapMSF = MSF . consume
  where
    consume :: Monad m => MSF m a t -> [a] -> m ([t], MSF m [a] [t])
    consume sf []     = return ([], mapMSF sf)
    consume sf (a:as) = do
      (b, sf')   <- unMSF sf a
      (bs, sf'') <- consume sf' as
      b `seq` return (b:bs, sf'')

mapMaybeS :: Monad m => MSF m a b -> MSF m (Maybe a) (Maybe b)
mapMaybeS msf = go
  where
    go = MSF $ \maybeA -> case maybeA of
      Just a -> do
        (b, msf') <- unMSF msf a
        return (Just b, mapMaybeS msf')
      Nothing -> return (Nothing, go)

-- | Concatenates a monadic stream of lists to a monadic stream.
concatS :: Monad m => MStream m [b] -> MStream m b
concatS msf = MSF $ \_ -> tick msf []
  where
    tick msf (b:bs) = return (b, MSF $ \_ -> tick msf bs)
    tick msf []     = do
      (bs, msf') <- unMSF msf ()
      tick msf' bs


-- * Adding side effects
withSideEffect :: Monad m => (a -> m b) -> MSF m a a
withSideEffect method = (id &&& arrM method) >>> arr fst

withSideEffect_ :: Monad m => m b -> MSF m a a
withSideEffect_ method = withSideEffect $ const method

-- * Debugging

traceWith :: (Monad m, Show a) => (String -> m ()) -> String -> MSF m a a
traceWith method msg =
  withSideEffect (method . (msg ++) . show)

trace :: Show a => String -> MSF IO a a
trace = traceWith putStrLn

traceWhen :: (Monad m, Show a) => (a -> Bool) -> (String -> m ()) -> String -> MSF m a a
traceWhen cond method msg = withSideEffect $ \a ->
  when (cond a) $ method $ msg ++ show a

pauseOn :: Show a => (a -> Bool) -> String -> MSF IO a a
pauseOn cond = traceWhen cond $ \s -> print s >> getLine >> return ()


-- * Inserting monadic actions into MSFs

{-# DEPRECATED insert "Don't use this. arrM id instead" #-}
insert :: Monad m => MSF m (m a) a
insert = arrM id

arrM_ :: Monad m => m b -> MSF m a b
arrM_ = arrM . const

-- * Lifting from one monad into another


(^>>>) :: MonadBase m1 m2 => MSF m1 a b -> MSF m2 b c -> MSF m2 a c
sf1 ^>>> sf2 = liftMSFBase sf1 >>> sf2
{-# INLINE (^>>>) #-}

(>>>^) :: MonadBase m1 m2 => MSF m2 a b -> MSF m1 b c -> MSF m2 a c
sf1 >>>^ sf2 = sf1 >>> liftMSFBase sf2
{-# INLINE (>>>^) #-}

-- * Delays and signal overwriting

-- See also: 'iPre'

iPost :: Monad m => b -> MSF m a b -> MSF m a b
iPost b sf = MSF $ \_ -> return (b, sf)

next :: Monad m => b -> MSF m a b -> MSF m a b
next b sf = MSF $ \a -> do
  (b', sf') <- unMSF sf a
  return (b, next b' sf')
-- rather, once delay is tested:
-- next b sf = sf >>> delay b

-- * Alternative running functions

-- | Run an MSF fed from a list, discarding results. Useful when one needs to
-- combine effects and streams (i.e., for testing purposes).

-- TODO: This is not elementary, it can probably be built using other
-- construts. Move to a non-core module?
embed_ :: (Functor m, Monad m) => MSF m a () -> [a] -> m ()
embed_ msf as = void $ foldM (\sf a -> snd <$> unMSF sf a) msf as<|MERGE_RESOLUTION|>--- conflicted
+++ resolved
@@ -56,11 +56,7 @@
  where repeatedly' a = MSF $ \() -> let a' = f a in a' `seq` return (a, repeatedly' a')
 -- repeatedly f x = feedback x (arr (f >>> \x -> (x,x)))
 
-<<<<<<< HEAD
--- * Analogues of map and concat
-=======
 -- * Analogues of map and fmap
->>>>>>> 1b615c0e
 
 mapMSF :: Monad m => MSF m a b -> MSF m [a] [b]
 mapMSF = MSF . consume
@@ -81,14 +77,6 @@
         return (Just b, mapMaybeS msf')
       Nothing -> return (Nothing, go)
 
--- | Concatenates a monadic stream of lists to a monadic stream.
-concatS :: Monad m => MStream m [b] -> MStream m b
-concatS msf = MSF $ \_ -> tick msf []
-  where
-    tick msf (b:bs) = return (b, MSF $ \_ -> tick msf bs)
-    tick msf []     = do
-      (bs, msf') <- unMSF msf ()
-      tick msf' bs
 
 
 -- * Adding side effects
