--- conflicted
+++ resolved
@@ -56,20 +56,7 @@
 concatS :: Monad m => MStream m [b] -> MStream m b
 concatS msf = MSF $ \_ -> tick msf []
   where
-<<<<<<< HEAD
-    tick msf (b:bs) = return (b, MSF $ \_ -> tick msf bs)
-    tick msf []     = do
-      (bs, msf') <- unMSF msf ()
-      tick msf' bs
-<<<<<<< HEAD
--- TODO Maybe this can be written more nicely with exceptions?
--- Similarly takeS :: Int -> MSF m a b -> MSFExcept m a b () throws an exception after n ticks
--- Or with merge?
-=======
->>>>>>> develop
-=======
     tick msf' (b:bs) = return (b, MSF $ \_ -> tick msf' bs)
     tick msf' []     = do
       (bs, msf'') <- unMSF msf' ()
-      tick msf'' bs
->>>>>>> c98e7f1a
+      tick msf'' bs