{-# LANGUAGE Rank2Types          #-}

-- | 'MSF's with a 'Reader' monadic layer.
--
-- This module contains functions to work with 'MSF's that include a 'Reader'
-- monadic layer. This includes functions to create new 'MSF's that include an
-- additional layer, and functions to flatten that layer out of the 'MSF`'s
-- transformer stack.
module Control.Monad.Trans.MSF.Reader
  ( module Control.Monad.Trans.Reader
  -- * 'Reader' 'MSF' running and wrapping.
  , readerS
  , runReaderS
  , runReaderS_
  ) where

-- External
import Control.Monad.Trans.Reader
  hiding (liftCallCC, liftCatch) -- Avoid conflicting exports

-- Internal
import Data.MonadicStreamFunction

-- * Reader 'MSF' running and wrapping

-- | Build an 'MSF' in the 'Reader' monad from one that takes the reader
-- environment as an extra input. This is the opposite of 'runReaderS'.
readerS :: Monad m => MSF m (r, a) b -> MSF (ReaderT r m) a b
readerS = hoistGen $ \f a -> ReaderT $ \r -> f (r, a)

-- | Build an 'MSF' that takes an environment as an extra input from one on the
-- 'Reader' monad. This is the opposite of 'readerS'.
runReaderS :: Monad m => MSF (ReaderT r m) a b -> MSF m (r, a) b
runReaderS = hoistGen $ \f (r, a) -> runReaderT (f a) r


<<<<<<< HEAD
-- | Build an MSF /function/ that takes a fixed environment as additional
-- input, from an MSF in the 'Reader' monad.
=======
-- | Build an 'MSF' /function/ that takes a fixed environment as additional
-- input, from an 'MSF' in the 'Reader' monad.
--
-- This should be always equal to:
--
-- @
-- runReaderS_ msf s = arr (\a -> (s,a)) >>> runReaderS msf
-- @
--
-- although possibly more efficient.
>>>>>>> 5db9a77b

runReaderS_ :: Monad m => MSF (ReaderT s m) a b -> s -> MSF m a b
runReaderS_ msf s = arr (\a -> (s,a)) >>> runReaderS msf<|MERGE_RESOLUTION|>--- conflicted
+++ resolved
@@ -34,21 +34,7 @@
 runReaderS = hoistGen $ \f (r, a) -> runReaderT (f a) r
 
 
-<<<<<<< HEAD
--- | Build an MSF /function/ that takes a fixed environment as additional
+-- | Build an 'MSF' /function/ that takes a fixed environment as additional
 -- input, from an MSF in the 'Reader' monad.
-=======
--- | Build an 'MSF' /function/ that takes a fixed environment as additional
--- input, from an 'MSF' in the 'Reader' monad.
---
--- This should be always equal to:
---
--- @
--- runReaderS_ msf s = arr (\a -> (s,a)) >>> runReaderS msf
--- @
---
--- although possibly more efficient.
->>>>>>> 5db9a77b
-
 runReaderS_ :: Monad m => MSF (ReaderT s m) a b -> s -> MSF m a b
 runReaderS_ msf s = arr (\a -> (s,a)) >>> runReaderS msf