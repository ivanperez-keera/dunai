--- conflicted
+++ resolved
@@ -175,18 +175,10 @@
 safely :: Monad m => MSFExcept m a b Empty -> MSF m a b
 safely (MSFExcept msf) = liftMSFPurer fromExcept msf
   where
-<<<<<<< HEAD
-    safely' msf = MSF $ \a -> do
-      (b, msf') <- fromRight (error "safely: Received `Left`")
-        <$> (runExceptT $ unMSF msf a)
-      return (b, safely' msf')
-=======
-    fromExcept ma = do
-      -- We can assume that the pattern @Left e@ will not occur,
-      -- since @e@ would have to be of type @Empty@.
-      Right a <- runExceptT ma
-      return a
->>>>>>> 071dba4c
+    -- We can assume that the pattern @Left e@ will not occur,
+    -- since @e@ would have to be of type @Empty@.
+    fromExcept ma = fromRight (error "safely: Received `Left`")
+      <$> runExceptT ma
 
 -- | An 'MSF' without an 'ExceptT' layer never throws an exception,
 --   and can thus have an arbitrary exception type.
