{-# LANGUAGE Arrows              #-}
{-# LANGUAGE Rank2Types          #-}
module Control.Monad.Trans.MSF.Except
  ( module Control.Monad.Trans.MSF.Except
  , module Control.Monad.Trans.Except
  ) where

-- External
<<<<<<< HEAD
import Control.Applicative
import qualified Control.Category as Category
import Control.Monad (liftM, ap)
import Control.Monad.Trans.Class
import Control.Monad.Trans.Except
  hiding (liftCallCC, liftListen, liftPass) -- Avoid conflicting exports
=======
import           Control.Applicative
import qualified Control.Category           as Category
import           Control.Monad.Trans.Class
import           Control.Monad.Trans.Except hiding (liftCallCC, liftListen, liftPass) -- Avoid conflicting exports
import Control.Monad.Trans.Maybe
>>>>>>> 1df4d71a

-- Internal
-- import Control.Monad.Trans.MSF.GenLift
import Data.MonadicStreamFunction

-- * Throwing exceptions

-- | Throw the exception 'e' whenever the function evaluates to 'True'.
throwOnCond :: Monad m => (a -> Bool) -> e -> MSF (ExceptT e m) a a
throwOnCond cond e = proc a -> if cond a
  then throwS  -< e
  else returnA -< a

-- | Variant of 'throwOnCond' for Kleisli arrows.
throwOnCondM :: Monad m => (a -> m Bool) -> e -> MSF (ExceptT e m) a a
throwOnCondM cond e = proc a -> do
<<<<<<< HEAD
  b <- arrM (lift . cond) -< a
  if b
    then throwS  -< e
    else returnA -< a

-- | Throw the exception when the input is 'True'.
=======
    b <- arrM (lift . cond) -< a
    if b
      then arrM throwE -< e
      else returnA -< a

>>>>>>> 1df4d71a
throwOn :: Monad m => e -> MSF (ExceptT e m) Bool ()
throwOn e = proc b -> throwOn' -< (b, e)

-- | Variant of 'throwOn', where the exception may change every tick.
throwOn' :: Monad m => MSF (ExceptT e m) (Bool, e) ()
throwOn' = proc (b, e) -> if b
  then throwS  -< e
  else returnA -< ()

-- | When the input is 'Just e', throw the exception 'e'.
--   (Does not output any actual data.)
throwMaybe :: Monad m => MSF (ExceptT e m) (Maybe e) (Maybe a)
throwMaybe = mapMaybeS throwS

-- | Immediately throw the incoming exception.
throwS :: Monad m => MSF (ExceptT e m) e a
throwS = arrM throwE

-- | Immediately throw the given exception.
throw :: Monad m => e -> MSF (ExceptT e m) a b
throw = arrM_ . throwE

-- | Do not throw an exception.
pass :: Monad m => MSF (ExceptT e m) a a
pass = Category.id

-- | Whenever 'Nothing' is thrown, throw '()' instead.
maybeToExceptS :: Monad m => MSF (MaybeT m) a b -> MSF (ExceptT () m) a b
maybeToExceptS = liftMSFPurer (ExceptT . (maybe (Left ()) Right <$>) . runMaybeT)

-- * Catching exceptions

{-
catchS' :: Monad m => MSF (ExceptT e m) a b -> (e -> m (b, MSF m a b)) -> MSF m a b
catchS' msf f = MSF $ \a -> (unMSF msf a) f `catchFinal` f
-}

-- catchFinal :: Monad m => ExceptT e m a -> (e -> m a) -> m a
-- catchFinal action f = do
--     ea <- runExceptT action
--     case ea of
--         Left  e -> f e
--         Right a -> return a

-- | Catch an exception in an 'MSF'. As soon as an exception occurs,
--   the current continuation is replaced by a new 'MSF', the exception handler,
--   based on the exception value.
--   For exception catching where the handler can throw further exceptions,
--   see 'MSFExcept' further below.
catchS :: Monad m => MSF (ExceptT e m) a b -> (e -> MSF m a b) -> MSF m a b
catchS msf f = MSF $ \a -> do
  cont <- runExceptT $ unMSF msf a
  case cont of
    Left e          -> unMSF (f e) a
    Right (b, msf') -> return (b, msf' `catchS` f)

-- | Similar to Yampa's delayed switching. Looses a 'b' in case of an exception.
untilE :: Monad m => MSF m a b -> MSF m b (Maybe e)
       -> MSF (ExceptT e m) a b
untilE msf msfe = proc a -> do
  b  <- liftMSFTrans msf  -< a
  me <- liftMSFTrans msfe -< b
  inExceptT -< ExceptT $ return $ maybe (Right b) Left me

-- | Escape an 'ExceptT' layer by outputting the exception whenever it occurs.
--   If an exception occurs, the current 'MSF' continuation is tested again
--   on the next input.
exceptS :: Monad m => MSF (ExceptT e m) a b -> MSF m a (Either e b)
exceptS msf = go
 where
   go = MSF $ \a -> do
          cont <- runExceptT $ unMSF msf a
          case cont of
            Left e          -> return (Left e,  go)
            Right (b, msf') -> return (Right b, exceptS msf')

<<<<<<< HEAD

-- | Embed an 'ExceptT' value inside the 'MSF'.
--   Whenever the input value is an ordinary value,
--   it is passed on. If it is an exception, it is raised.
=======
>>>>>>> 1df4d71a
inExceptT :: Monad m => MSF (ExceptT e m) (ExceptT e m a) a
inExceptT = arrM id

-- | In case an exception occurs in the first argument,
--   replace the exception by the second component of the tuple.
tagged :: Monad m => MSF (ExceptT e1 m) a b -> MSF (ExceptT e2 m) (a, e2) b
tagged msf = MSF $ \(a, e2) -> ExceptT $ do
  cont <- runExceptT $ unMSF msf a
  case cont of
<<<<<<< HEAD
    Left e1 -> return $ Left e2
    Right (b, msf') -> return $ Right (b, tagged msf')

=======
    Left  e     -> _ return t
    Right bmsf' -> _ return bmsf'
    -}
>>>>>>> 1df4d71a

-- * Monad interface for Exception MSFs

newtype MSFExcept m a b e = MSFExcept { runMSFExcept :: MSF (ExceptT e m) a b }

-- | The constructor. Execute an 'MSF' in 'ExceptT' until it raises an exception.
try :: MSF (ExceptT e m) a b -> MSFExcept m a b e
try = MSFExcept

-- | Immediately throw the current input as an exception.
currentInput :: Monad m => MSFExcept m e b e
currentInput = try throwS

instance Functor (MSFExcept m a b) where
  fmap = liftM

instance Monad m => Applicative (MSFExcept m a b) where
  pure = MSFExcept . throw
  (<*>) = ap

instance Monad m => Monad (MSFExcept m a b) where
  MSFExcept msf >>= f = MSFExcept $ MSF $ \a -> do
    cont <- lift $ runExceptT $ unMSF msf a
    case cont of
      Left e          -> unMSF (runMSFExcept $ f e) a
      Right (b, msf') -> return (b, runMSFExcept $ try msf' >>= f)

-- | The empty type. As an exception type, it encodes "no exception possible".
data Empty

-- | If no exception can occur, the 'MSF' can be executed without the 'ExceptT' layer.
safely :: Monad m => MSFExcept m a b Empty -> MSF m a b
safely (MSFExcept msf) = safely' msf
  where
    safely' msf = MSF $ \a -> do
      Right (b, msf') <- runExceptT $ unMSF msf a
      return (b, safely' msf')

-- | An 'MSF' without an 'ExceptT' layer never throws an exception.
safe :: Monad m => MSF m a b -> MSFExcept m a b e
safe = try . liftMSFTrans

<<<<<<< HEAD
-- | Inside the 'MSFExcept' monad, execute an action of the wrapped monad.
--   This passes the last input value to the action,
--   but doesn't advance a tick.
once :: Monad m => (a -> m e) -> MSFExcept m a b e
once f = try $ arrM (lift . f) >>> throwS

-- | Variant of 'once' without input.
once_ :: Monad m => m e -> MSFExcept m a b e
once_ = once . const
=======
once :: Monad m => (a -> m e) -> MSFExcept m a b e
once f = try $ arrM (lift . f) >>> throwS

once_ :: Monad m => m e -> MSFExcept m a b e
once_ = once . const

-- | Advances a single tick with the given Kleisli arrow,
--   and then throws an exception.
step :: Monad m => (a -> m (b, e)) -> MSFExcept m a b e
step f = try $ proc a -> do
  n      <- count           -< ()
  (b, e) <- arrM (lift . f) -< a
  _      <- throwOn'        -< (n > 1, e)
  returnA                   -< b

tagged :: Monad m => MSF (ExceptT e1 m) a b -> MSF (ExceptT e2 m) (a, e2) b
tagged msf = MSF $ \(a, e2) -> ExceptT $ do
  cont <- runExceptT $ unMSF msf a
  case cont of
    Left e1 -> return $ Left e2
    Right (b, msf') -> return $ Right (b, tagged msf')
>>>>>>> 1df4d71a
<|MERGE_RESOLUTION|>--- conflicted
+++ resolved
@@ -6,20 +6,12 @@
   ) where
 
 -- External
-<<<<<<< HEAD
 import Control.Applicative
 import qualified Control.Category as Category
 import Control.Monad (liftM, ap)
 import Control.Monad.Trans.Class
 import Control.Monad.Trans.Except
   hiding (liftCallCC, liftListen, liftPass) -- Avoid conflicting exports
-=======
-import           Control.Applicative
-import qualified Control.Category           as Category
-import           Control.Monad.Trans.Class
-import           Control.Monad.Trans.Except hiding (liftCallCC, liftListen, liftPass) -- Avoid conflicting exports
-import Control.Monad.Trans.Maybe
->>>>>>> 1df4d71a
 
 -- Internal
 -- import Control.Monad.Trans.MSF.GenLift
@@ -34,22 +26,14 @@
   else returnA -< a
 
 -- | Variant of 'throwOnCond' for Kleisli arrows.
+-- | Throws the exception when the input is 'True'.
 throwOnCondM :: Monad m => (a -> m Bool) -> e -> MSF (ExceptT e m) a a
 throwOnCondM cond e = proc a -> do
-<<<<<<< HEAD
   b <- arrM (lift . cond) -< a
   if b
     then throwS  -< e
     else returnA -< a
 
--- | Throw the exception when the input is 'True'.
-=======
-    b <- arrM (lift . cond) -< a
-    if b
-      then arrM throwE -< e
-      else returnA -< a
-
->>>>>>> 1df4d71a
 throwOn :: Monad m => e -> MSF (ExceptT e m) Bool ()
 throwOn e = proc b -> throwOn' -< (b, e)
 
@@ -126,31 +110,12 @@
             Left e          -> return (Left e,  go)
             Right (b, msf') -> return (Right b, exceptS msf')
 
-<<<<<<< HEAD
 
 -- | Embed an 'ExceptT' value inside the 'MSF'.
 --   Whenever the input value is an ordinary value,
 --   it is passed on. If it is an exception, it is raised.
-=======
->>>>>>> 1df4d71a
 inExceptT :: Monad m => MSF (ExceptT e m) (ExceptT e m a) a
 inExceptT = arrM id
-
--- | In case an exception occurs in the first argument,
---   replace the exception by the second component of the tuple.
-tagged :: Monad m => MSF (ExceptT e1 m) a b -> MSF (ExceptT e2 m) (a, e2) b
-tagged msf = MSF $ \(a, e2) -> ExceptT $ do
-  cont <- runExceptT $ unMSF msf a
-  case cont of
-<<<<<<< HEAD
-    Left e1 -> return $ Left e2
-    Right (b, msf') -> return $ Right (b, tagged msf')
-
-=======
-    Left  e     -> _ return t
-    Right bmsf' -> _ return bmsf'
-    -}
->>>>>>> 1df4d71a
 
 -- * Monad interface for Exception MSFs
 
@@ -193,7 +158,6 @@
 safe :: Monad m => MSF m a b -> MSFExcept m a b e
 safe = try . liftMSFTrans
 
-<<<<<<< HEAD
 -- | Inside the 'MSFExcept' monad, execute an action of the wrapped monad.
 --   This passes the last input value to the action,
 --   but doesn't advance a tick.
@@ -201,12 +165,6 @@
 once f = try $ arrM (lift . f) >>> throwS
 
 -- | Variant of 'once' without input.
-once_ :: Monad m => m e -> MSFExcept m a b e
-once_ = once . const
-=======
-once :: Monad m => (a -> m e) -> MSFExcept m a b e
-once f = try $ arrM (lift . f) >>> throwS
-
 once_ :: Monad m => m e -> MSFExcept m a b e
 once_ = once . const
 
@@ -219,10 +177,11 @@
   _      <- throwOn'        -< (n > 1, e)
   returnA                   -< b
 
+-- | In case an exception occurs in the first argument,
+--   replace the exception by the second component of the tuple.
 tagged :: Monad m => MSF (ExceptT e1 m) a b -> MSF (ExceptT e2 m) (a, e2) b
 tagged msf = MSF $ \(a, e2) -> ExceptT $ do
   cont <- runExceptT $ unMSF msf a
   case cont of
     Left e1 -> return $ Left e2
-    Right (b, msf') -> return $ Right (b, tagged msf')
->>>>>>> 1df4d71a
+    Right (b, msf') -> return $ Right (b, tagged msf')